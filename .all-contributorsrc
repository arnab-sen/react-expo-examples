{
  "files": [
    "README.md"
  ],
  "imageSize": 100,
  "commit": false,
  "contributors": [
    {
      "login": "EvanBacon",
      "name": "Evan Bacon",
      "avatar_url": "https://avatars1.githubusercontent.com/u/9664363?v=4",
      "profile": "https://twitter.com/baconbrix",
      "contributions": [
        "code"
      ]
    },
    {
<<<<<<< HEAD
      "login": "brentvatne",
      "name": "Brent Vatne",
      "avatar_url": "https://avatars2.githubusercontent.com/u/90494?v=4",
      "profile": "https://github.com/brentvatne",
=======
      "login": "byCedric",
      "name": "Cedric van Putten",
      "avatar_url": "https://avatars2.githubusercontent.com/u/1203991?v=4",
      "profile": "https://bycedric.com",
>>>>>>> f543fa4c
      "contributions": [
        "code"
      ]
    }
  ],
  "contributorsPerLine": 7,
  "projectName": "examples",
  "projectOwner": "expo",
  "repoType": "github",
  "repoHost": "https://github.com",
  "skipCi": true
}<|MERGE_RESOLUTION|>--- conflicted
+++ resolved
@@ -14,18 +14,20 @@
         "code"
       ]
     },
-    {
-<<<<<<< HEAD
+     {
       "login": "brentvatne",
       "name": "Brent Vatne",
       "avatar_url": "https://avatars2.githubusercontent.com/u/90494?v=4",
       "profile": "https://github.com/brentvatne",
-=======
+      "contributions": [
+        "code"
+      ]
+    },
+    {
       "login": "byCedric",
       "name": "Cedric van Putten",
       "avatar_url": "https://avatars2.githubusercontent.com/u/1203991?v=4",
       "profile": "https://bycedric.com",
->>>>>>> f543fa4c
       "contributions": [
         "code"
       ]
